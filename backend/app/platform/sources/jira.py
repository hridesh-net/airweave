"""Jira source implementation.

Retrieves data (read-only) from a user's Jira Cloud instance:
 - Projects
 - Issues (within each project)
 - Comments (within each issue)

References:
    https://developer.atlassian.com/cloud/jira/platform/rest/v3/intro/
    https://developer.atlassian.com/cloud/jira/platform/rest/v3/overview
"""

from typing import Any, AsyncGenerator

import httpx

from app.core.logging import logger
from app.platform.auth.schemas import AuthType
from app.platform.decorators import source
from app.platform.entities._base import Breadcrumb, ChunkEntity
from app.platform.entities.jira import (
    JiraCommentEntity,
    JiraIssueEntity,
    JiraProjectEntity,
)
from app.platform.sources._base import BaseSource


@source("Jira", "jira", AuthType.oauth2_with_refresh)
class JiraSource(BaseSource):
    """Jira source implementation (read-only).

    This connector retrieves hierarchical data from Jira's REST API:
      - Projects
      - Issues (within each project)
      - Comments (within each issue)

    The Jira entity schemas are defined in entities/jira.py.
    """

    @staticmethod
    async def _get_accessible_resources(access_token: str) -> list[dict]:
        """Get the list of accessible Atlassian resources for this token.

        Args:
            access_token: The OAuth access token

        Returns:
            list[dict]: List of accessible resources, each containing 'id' and 'url' keys
        """
        async with httpx.AsyncClient() as client:
            headers = {"Authorization": f"Bearer {access_token}", "Accept": "application/json"}
            try:
                response = await client.get(
                    "https://api.atlassian.com/oauth/token/accessible-resources", headers=headers
                )
                response.raise_for_status()
                return response.json()
            except Exception as e:
                logger.error(f"Error getting accessible resources: {str(e)}")
                return []

    @staticmethod
    async def _extract_cloud_id(access_token: str) -> tuple[str, str]:
        """Extract the Atlassian Cloud ID from OAuth 2.0 accessible-resources.

        Args:
            access_token: The OAuth access token

        Returns:
            cloud_id (str): The cloud instance ID
        """
        try:
            resources = await JiraSource._get_accessible_resources(access_token)

            if not resources:
                logger.warning("No accessible resources found")
                return ""

            # Use the first available resource
            # In most cases, there will only be one resource
            resource = resources[0]
            cloud_id = resource.get("id", "")

            if not cloud_id:
                logger.warning("Missing ID in accessible resources")
            return cloud_id

        except Exception as e:
            logger.error(f"Error extracting cloud ID: {str(e)}")
            return ""

    @classmethod
    async def create(cls, access_token: str) -> "JiraSource":
        """Create a new Jira source instance."""
        instance = cls()
        instance.access_token = access_token
        instance.cloud_id = await cls._extract_cloud_id(access_token)
        instance.base_url = f"https://api.atlassian.com/ex/jira/{instance.cloud_id}"
        logger.info(f"Initialized Jira source with base URL: {instance.base_url}")
        return instance

    async def _get_with_auth(self, client: httpx.AsyncClient, url: str) -> Any:
        """Make an authenticated GET request to the Jira REST API using the provided URL.

        By default, we're using OAuth 2.0 with refresh tokens for authentication.
        """
        headers = {
            "Authorization": f"Bearer {self.access_token}",
            "Accept": "application/json",
            "X-Atlassian-Token": "no-check",  # Required for CSRF protection
        }

        # Add cloud instance ID if available
        if self.cloud_id:
            headers["X-Cloud-ID"] = self.cloud_id

        logger.debug(f"Making request to {url} with headers: {headers}")
        response = await client.get(url, headers=headers)

        if not response.is_success:
            logger.error(f"Request failed with status {response.status_code}")
            logger.error(f"Response headers: {dict(response.headers)}")
            logger.error(f"Response body: {response.text}")

        response.raise_for_status()
        return response.json()

    async def _generate_project_entities(
        self, client: httpx.AsyncClient
    ) -> AsyncGenerator[JiraProjectEntity, None]:
        """Generate JiraProjectEntity objects.

        Endpoint:
            GET /rest/api/3/project/search

        Source: https://developer.atlassian.com/cloud/jira/platform/rest/v3/api-group-projects/#api-rest-api-3-project-search-get

        Args:
        -----
            client: The httpx.AsyncClient instance

        Returns:
        --------
            AsyncGenerator[JiraProjectEntity, None]: An asynchronous generator of JiraProjectEntity
                objects
        """
        search_api_path = "/rest/api/3/project/search"
        max_results = 50
        project_search_url = f"{self.base_url}{search_api_path}?maxResults={max_results}"

        while True:
            data = await self._get_with_auth(client, project_search_url)

            # This endpoint returns a list of projects.
            projects = data.get("values", [])
            for project in projects:
                yield JiraProjectEntity(
                    source_name="jira",
                    entity_id=project["id"],
                    breadcrumbs=[],  # top-level object, no parent
                    project_key=project["key"],
                    name=project.get("name"),
                    project_type=project.get("projectTypeKey"),
                    lead=project.get("lead"),
                    description=project.get("description"),
                    archived=project.get("archived", False),
                )

            # Handle pagination
            if data.get("isLast", True):
                break

            start_at = data.get("startAt", 0)
            next_start = start_at + max_results
            project_search_url = (
                f"{self.base_url}{search_api_path}?startAt={next_start}&maxResults={max_results}"
            )

    async def _generate_comment_entities(
        self, client: httpx.AsyncClient, issue: JiraIssueEntity
    ) -> AsyncGenerator[JiraCommentEntity, None]:
        """Generate JiraCommentEntity for each comment on a given issue.

        Endpoint:
            GET /rest/api/3/issue/{issueKey}/comment

        Args:
        -----
            client: The httpx.AsyncClient instance
            issue: The JiraIssueEntity instance

        Returns:
        --------
            AsyncGenerator[JiraCommentEntity, None]: An asynchronous generator of JiraCommentEntity
                objects
        """
        comment_url = f"{self.base_url}/rest/api/3/issue/{issue.issue_key}/comment"
        while True:
            data = await self._get_with_auth(client, comment_url)

            # Comments are nested under data["comments"] or data["values"] depending on the version.
            # For Jira cloud (v3), the field is typically "comments" in the "comments" resource.
            comments = data.get("comments", [])
            for comment in comments:
                yield JiraCommentEntity(
                    source_name="jira",
                    entity_id=comment["id"],
                    breadcrumbs=[
                        # Provide a breadcrumb back to the Issue this comment is on
                        Breadcrumb(entity_id=issue.entity_id, name=issue.issue_key, type="issue")
                    ],
                    issue_key=issue.issue_key,
                    body=(
                        comment.get("body", {}).get("content")
                        if isinstance(comment.get("body"), dict)
                        else comment.get("body")
                    ),
                    author=comment.get("author"),
                    created_at=comment.get("created"),
                    updated_at=comment.get("updated"),
                )

            # Handle pagination, if any. Some Jira comment endpoints use "startAt" and "maxResults".
            # Check if we have more in data["total"] vs. data["maxResults"], etc.
            total = data.get("total", 0)
            if not total:
                break

            start_at = data.get("startAt", 0)
            max_results = data.get("maxResults", 50)
            next_start = start_at + max_results

            # If we've retrieved everything or there's no next page, break.
            if next_start >= total:
                break

            # Else, retrieve the next page:
            comment_url = (
                f"{self.base_url}/rest/api/3/issue/{issue.issue_key}/"
                f"comment?startAt={next_start}&maxResults={max_results}"
            )

    async def _generate_issue_entities(
        self, client: httpx.AsyncClient, project: JiraProjectEntity
    ) -> AsyncGenerator[JiraIssueEntity, None]:
        """Generate JiraIssueEntity for each issue in the given project.

        We use the JQL Search endpoint to get issues belonging to the project.

        Endpoint:
            GET /rest/api/3/search/jql?jql=project=<PROJECT_KEY>

        Args:
        -----
            client: The httpx.AsyncClient instance
            project: The JiraProjectEntity instance

        Returns:
        --------
            AsyncGenerator[JiraIssueEntity, None]: An asynchronous generator of JiraIssueEntity
                objects
        """
        project_key = project.project_key
        next_page_token = None

        while True:
            # Construct the search URL with JQL query
            search_url = (
                f"{self.base_url}/rest/api/3/search/jql?jql=project={project_key}"
                "&expand=names,watcher"
            )

            # Add pagination token if we have one
            if next_page_token:
                search_url += f"&nextPageToken={next_page_token}"

            data = await self._get_with_auth(client, search_url)

            issues = data.get("issues", [])

            for issue_data in issues:
                fields = issue_data.get("fields", {})

                # Safely get nested values
                resolution = fields.get("resolution")
                resolution_name = resolution.get("name") if resolution else None

                status = fields.get("status", {})
                status_name = status.get("name") if status else None

                priority = fields.get("priority", {})
                priority_name = priority.get("name") if priority else None

                issue_type = fields.get("issuetype", {})
                issue_type_name = issue_type.get("name") if issue_type else None

                # Handle watchers safely
                watches = fields.get("watches", {})
                watchers_info = watches.get("watchers", []) if watches else []

                # Handle votes safely
                votes = fields.get("votes", {})
                votes_count = votes.get("votes", 0) if votes else 0

                yield JiraIssueEntity(
                    source_name="jira",
                    entity_id=issue_data["id"],
                    breadcrumbs=[
                        Breadcrumb(
                            entity_id=project.entity_id, name=project.name or "", type="project"
                        )
                    ],
                    issue_key=issue_data["key"],
                    summary=fields.get("summary"),
                    description=fields.get("description"),
                    status=status_name,
                    priority=priority_name,
                    issue_type=issue_type_name,
                    assignee=fields.get("assignee"),
                    reporter=fields.get("reporter"),
                    resolution=resolution_name,
                    created_at=fields.get("created"),
                    updated_at=fields.get("updated"),
                    resolved_at=fields.get("resolutiondate"),
                    labels=fields.get("labels", []),
                    watchers=watchers_info,
                    votes=votes_count,
                    archived=False,
                )

            # Check if there are more pages
            next_page_token = data.get("nextPageToken")
            if not next_page_token:
                break

<<<<<<< HEAD
    async def generate_entities(self) -> AsyncGenerator[ChunkEntity, None]:
        """Generate all entities from Jira: Statuses, Projects, Issues, Comments."""
        # TODO: Make this dynamic from user env.
        # In practice, you would determine your Jira Cloud base URL or site URL.
        # This may come from the user's settings or environment. Here's an example pattern:
        base_url = "https://your-domain.atlassian.net"
=======
    async def generate_entities(self) -> AsyncGenerator[BaseEntity, None]:
        """Generate all entities from Jira in hierarchical order.
>>>>>>> c4006266

        1. Projects (top-level)
        2. Issues (belonging to each project)
        3. Comments (belonging to each issue)

        This method is called by the sync service to generate entities for the source.

        Yields:
        -------
            AsyncGenerator[BaseEntity, None]: An asynchronous generator of BaseEntity objects
        """
        async with httpx.AsyncClient() as client:
            # 1) Generate (and yield) all Projects
            async for project_entity in self._generate_project_entities(client):
                yield project_entity

                # 2) Generate (and yield) all Issues for each Project
                async for issue_entity in self._generate_issue_entities(client, project_entity):
                    yield issue_entity

                    # 3) Generate (and yield) Comments for each Issue
                    async for comment_entity in self._generate_comment_entities(
                        client, issue_entity
                    ):
                        yield comment_entity<|MERGE_RESOLUTION|>--- conflicted
+++ resolved
@@ -334,17 +334,8 @@
             if not next_page_token:
                 break
 
-<<<<<<< HEAD
-    async def generate_entities(self) -> AsyncGenerator[ChunkEntity, None]:
-        """Generate all entities from Jira: Statuses, Projects, Issues, Comments."""
-        # TODO: Make this dynamic from user env.
-        # In practice, you would determine your Jira Cloud base URL or site URL.
-        # This may come from the user's settings or environment. Here's an example pattern:
-        base_url = "https://your-domain.atlassian.net"
-=======
     async def generate_entities(self) -> AsyncGenerator[BaseEntity, None]:
         """Generate all entities from Jira in hierarchical order.
->>>>>>> c4006266
 
         1. Projects (top-level)
         2. Issues (belonging to each project)
